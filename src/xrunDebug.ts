/*
 * xrunDebug.ts implements the Debug Adapter that "adapts" or translates the Debug Adapter Protocol (DAP) used by the client (e.g. VS Code)
 * into requests and events of the real "execution engine" or "debugger" (here: class XrunRuntime).
 * When implementing your own debugger extension for VS Code, most of the work will go into the Debug Adapter.
 * Since the Debug Adapter is independent from VS Code, it can be used in any client (IDE) supporting the Debug Adapter Protocol.
 *
 * The most important class of the Debug Adapter is the XrunDebugSession which implements many DAP requests by talking to the XrunRuntime.
 */

import {
	logger,
	LoggingDebugSession,
	InitializedEvent, TerminatedEvent, StoppedEvent, BreakpointEvent, OutputEvent,
	InvalidatedEvent,
	Thread, StackFrame, Scope, Source, Handles, Breakpoint
} from '@vscode/debugadapter';
import { DebugProtocol } from '@vscode/debugprotocol';
import { basename } from 'path-browserify';
import { XrunRuntime, FileAccessor, RuntimeVariable } from './xrunRuntime';
import { Subject } from 'await-notify';
import { LogLevel } from '@vscode/debugadapter/lib/logger';
import async = require('async');

/**
 * This interface describes the xrun-debug specific launch attributes
 * (which are not part of the Debug Adapter Protocol).
 * The schema for these attributes lives in the package.json of the xrun-debug extension.
 * The interface should always match this schema.
 */
interface ILaunchRequestArguments extends DebugProtocol.LaunchRequestArguments {
	/** Absolute path to working directory from which the program will be executed. */
	cwd: string;
	/** Absolute path to executable, or relative path if 'cwd' is specified. */
	program: string;
	/** Command line arguments, defined as a string or array or strings to be space separated. 
	 * Can optionally be a path to a yml file with the format _file.yml:dict_key_ to parse for arguments 
	 * selection to be displayed, or use \"${command:SpecifyArgs}\" to manually enter them upon launch. */
	args: string;
	/** Lines that match against these keywords in the output console will be sent to stderr. */
	problemMatchers: string[];
	/** Automatically stop after launch. */
	stopOnEntry?: boolean;
	/** Run simulation without debug. */
	noDebug?: boolean;
}

export class XrunDebugSession extends LoggingDebugSession {

	// we don't support multiple threads, so we can use a hardcoded ID for the default thread
	private static threadID = 1;

	private _runtime: XrunRuntime;

	private _variableHandles = new Handles<string>();

	private problemMatchers: string[] = [];

	private _configurationDone = new Subject();

	private _cancellationTokens = new Map<number, boolean>();

	private _valuesInHex = true;
	private _useInvalidatedEvent = false;

	/**
	 * Creates a new debug adapter that is used for one debug session.
	 * We configure the default implementation of a debug adapter here.
	 */
	public constructor(fileAccessor: FileAccessor) {
		super("xrun-debug.txt");

		// this debugger uses zero-based lines and columns
		this.setDebuggerLinesStartAt1(false);
		this.setDebuggerColumnsStartAt1(false);

		this._runtime = new XrunRuntime();

		// setup event handlers
		this._runtime.on('stopOnEntry', () => {
			this.sendEvent(new StoppedEvent('entry', XrunDebugSession.threadID));
		});
		this._runtime.on('stopOnStep', () => {
			this.sendEvent(new StoppedEvent('step', XrunDebugSession.threadID));
		});
		this._runtime.on('stopOnBreakpoint', () => {
			this.sendEvent(new StoppedEvent('breakpoint', XrunDebugSession.threadID));
		});
		this._runtime.on('stopOnDataBreakpoint', () => {
			this.sendEvent(new StoppedEvent('data breakpoint', XrunDebugSession.threadID));
		});
		this._runtime.on('stopOnInstructionBreakpoint', () => {
			this.sendEvent(new StoppedEvent('instruction breakpoint', XrunDebugSession.threadID));
		});
		this._runtime.on('stopOnException', (exception) => {
			if (exception) {
				this.sendEvent(new StoppedEvent(`exception(${exception})`, XrunDebugSession.threadID));
			} else {
				this.sendEvent(new StoppedEvent('exception', XrunDebugSession.threadID));
			}
		});
		this._runtime.on('breakpointValidated', (bp_id: number) => {
			this.sendEvent(new BreakpointEvent('changed', { verified: true, id: bp_id } as DebugProtocol.Breakpoint));
		});
		this._runtime.on('output', (type, text: string, filePath, line, column) => {
			let category: string;
			switch(type) {
				case 'prio': category = 'important'; break;
				case 'out': category = 'stdout'; break;
				case 'err': category = 'stderr'; break;
				default: category = 'console'; break;
			}
			this.problemMatchers.forEach((keyword: string) => {
				if(text.search(keyword) !== -1){
					category = 'stderr';
				}
			});
			
			const e: DebugProtocol.OutputEvent = new OutputEvent(`${text}\n`, category);

			if (text === 'start' || text === 'startCollapsed' || text === 'end') {
				e.body.group = text;
				e.body.output = `group-${text}\n`;
			}

			e.body.source = this.createSource(filePath);
			e.body.line = this.convertDebuggerLineToClient(line);
			e.body.column = this.convertDebuggerColumnToClient(column);
			this.sendEvent(e);
		});
		this._runtime.on('end', () => {
			const e: DebugProtocol.OutputEvent = new OutputEvent('[Xrun-Debug] Simulation ended, terminating xrun host process\n', 'important');
			this.sendEvent(e);
			this.sendEvent(new TerminatedEvent());
		});

		
	}

	/**
	 * The 'initialize' request is the first request called by the frontend
	 * to interrogate the features the debug adapter provides.
	 */
	protected initializeRequest(response: DebugProtocol.InitializeResponse, args: DebugProtocol.InitializeRequestArguments): void {
		if (args.supportsInvalidatedEvent) {
			this._useInvalidatedEvent = true;
		}

		// build and return the capabilities of this debug adapter:
		response.body = response.body || {};

		// the adapter implements the configurationDone request.
		response.body.supportsConfigurationDoneRequest = true;

		// make VS Code use 'evaluate' when hovering over source
		response.body.supportsEvaluateForHovers = true;

		// make VS Code show a 'step back' button
		response.body.supportsStepBack = false;

		// make VS Code support data breakpoints
		response.body.supportsDataBreakpoints = true;

		response.body.supportsConditionalBreakpoints = true;

		response.body.supportsHitConditionalBreakpoints = true;

		// make VS Code support completion in REPL
		response.body.supportsCompletionsRequest = false;
		response.body.completionTriggerCharacters = [ ".", "[" ];

		// make VS Code send cancel request
		response.body.supportsCancelRequest = true;

		// make VS Code send the breakpointLocations request
		response.body.supportsBreakpointLocationsRequest = false;

		// make VS Code provide "Step in Target" functionality
		response.body.supportsStepInTargetsRequest = true;

		// make VS Code send exceptionInfo request
		response.body.supportsExceptionInfoRequest = false;

		// make VS Code send setVariable request
		response.body.supportsSetVariable = true;

		// make VS Code send setExpression request
		response.body.supportsSetExpression = true;

		// make VS Code send disassemble request
		response.body.supportsDisassembleRequest = true;
		response.body.supportsSteppingGranularity = true;
		response.body.supportsInstructionBreakpoints = true;

		// make VS Code able to read and write variable memory
		response.body.supportsReadMemoryRequest = false;
		response.body.supportsWriteMemoryRequest = false;

		response.body.supportSuspendDebuggee = true;
		response.body.supportTerminateDebuggee = true;
		response.body.supportsFunctionBreakpoints = true;

		this.sendResponse(response);
	}

	/**
	 * Called at the end of the configuration sequence.
	 * Indicates that all breakpoints etc. have been sent to the DA and that the 'launch' can start.
	 */
	protected configurationDoneRequest(response: DebugProtocol.ConfigurationDoneResponse, args: DebugProtocol.ConfigurationDoneArguments): void {
		super.configurationDoneRequest(response, args);

		// notify the launchRequest that configuration has finished
		this._configurationDone.notify();
	}

	protected disconnectRequest(response: DebugProtocol.DisconnectResponse, args: DebugProtocol.DisconnectArguments, request?: DebugProtocol.Request): void {
		if(args.terminateDebuggee) {
			const e: DebugProtocol.OutputEvent = new OutputEvent('[Xrun-Debug] Simulation aborted, terminating xrun host process\n', 'important');
			this.sendEvent(e);
			this._runtime.terminate();
		}
		
		console.log(`disconnectRequest suspend: ${args.suspendDebuggee}, terminate: ${args.terminateDebuggee}`);
	}

	protected async launchRequest(response: DebugProtocol.LaunchResponse, args: ILaunchRequestArguments) {

		// make sure to 'Stop' the buffered logging if 'trace' is not set
		//logger.setup(args.trace ? Logger.LogLevel.Verbose : Logger.LogLevel.Stop, false);
		logger.setup(LogLevel.Verbose, false);

		this.problemMatchers = args.problemMatchers;

		// start the program in the runtime
		await this._runtime.start(args.cwd, args.program, args.args, !!args.stopOnEntry, !args.noDebug);

		this.sendEvent(new InitializedEvent());
		
		// FIXME: Properly wait until launch is done before resuming configuration (breakpoints etc).
		// wait 1 second until configuration has finished (and configurationDoneRequest has been called)
		await this._configurationDone.wait(1000);

		this.sendResponse(response);
	}

	protected setFunctionBreakPointsRequest(response: DebugProtocol.SetFunctionBreakpointsResponse, args: DebugProtocol.SetFunctionBreakpointsArguments, request?: DebugProtocol.Request): void {
		this.sendResponse(response);
	}

	protected async setBreakPointsRequest(response: DebugProtocol.SetBreakpointsResponse, args: DebugProtocol.SetBreakpointsArguments): Promise<void> {
		const path = args.source.path as string;

		// clear all breakpoints for this file
		this._runtime.clearBreakpoints(path);

		// set and verify breakpoint locations
<<<<<<< HEAD
		const actualBreakpoints0 = (args.breakpoints || []).map(client_bp => {
			const runtime_bp = this._runtime.setBreakpoint(path, client_bp.line, client_bp.hitCondition, client_bp.condition);
			const bp: DebugProtocol.Breakpoint = new Breakpoint(runtime_bp.verified, runtime_bp.line);
			bp.id = runtime_bp.id;
			return bp;
=======
		const actualBreakpoints0 = (args.breakpoints || []).map(async client_bp => {
			return this._runtime.setBreakPoint(path, client_bp.line, client_bp.hitCondition, client_bp.condition).then((runtime_bp) => {
				const bp: DebugProtocol.Breakpoint = new Breakpoint(runtime_bp.verified, runtime_bp.line);
				bp.id = runtime_bp.id;
				console.log(`Created breakpoint ${bp.id}, verified: ${bp.verified}`);
				return bp;
			});
>>>>>>> 224a7f2f
		});

		// force runtime process to dump stdout buffer to guarantee all breakpoints are obtained
		setTimeout(() => {
			this._runtime.forceOutputFlush();
		}, 200);

		const actualBreakpoints = await Promise.all<DebugProtocol.Breakpoint>(actualBreakpoints0);

		// send back the actual breakpoint positions
		response.body = {
			breakpoints: actualBreakpoints
		};
		this.sendResponse(response);
	}

	protected threadsRequest(response: DebugProtocol.ThreadsResponse): void {

		// runtime supports no threads so just return a default thread.
		response.body = {
			threads: [
				new Thread(XrunDebugSession.threadID, "thread 1")
			]
		};
		this.sendResponse(response);
	}

	protected async stackTraceRequest(response: DebugProtocol.StackTraceResponse, args: DebugProtocol.StackTraceArguments): Promise<void> {

		const startFrame = typeof args.startFrame === 'number' ? args.startFrame : 0;
		const maxLevels = typeof args.levels === 'number' ? args.levels : 1000;
		const endFrame = startFrame + maxLevels;

		const stk = await this._runtime.stack(startFrame, endFrame);

		response.body = {
			stackFrames: stk.frames.map((f, ix) => {
				const sf: DebugProtocol.StackFrame = new StackFrame(f.index, f.name, this.createSource(f.file), this.convertDebuggerLineToClient(f.line));
				if (typeof f.column === 'number') {
					sf.column = this.convertDebuggerColumnToClient(f.column);
				}

				return sf;
			}),
			// 4 options for 'totalFrames':
			//omit totalFrames property: 	// VS Code has to probe/guess. Should result in a max. of two requests
			totalFrames: stk.count			// stk.count is the correct size, should result in a max. of two requests
			//totalFrames: 1000000 			// not the correct size, should result in a max. of two requests
			//totalFrames: endFrame + 20 	// dynamically increases the size with every requested chunk, results in paging
		};
		this.sendResponse(response);
	}

	protected scopesRequest(response: DebugProtocol.ScopesResponse, args: DebugProtocol.ScopesArguments): void {

		this._variableHandles.reset();
		let scopes_str: string[] = this._runtime.getScopes();
		let scopes: DebugProtocol.Scope[] = [];

		scopes_str.map((s) => {
			scopes.push(new Scope(s, this._variableHandles.create(s), false)); 
		});
		response.body = {
			scopes: scopes
		};
		this.sendResponse(response);
	}

	variablesRequestQueue = async.queue((params: any, completed) => {
		var args: DebugProtocol.VariablesArguments = params.args;
		var response: DebugProtocol.VariablesResponse = params.response;
		const v = this._variableHandles.get(args.variablesReference);
		console.log('Requesting variables for ' + v);
		this._runtime.fetchVariables(v).then((vars :RuntimeVariable[]) => {
			response.body = {
				variables: vars.map(v => this.convertFromRuntime(v))
			};
			console.log('Sending variables response for ' + v);
			this.sendResponse(response);
			completed(null);
		}).catch(() => {
			this.sendResponse(response);
			completed(new Error(`Error requesting variables for + ${v}`));
		});
	}, 1);

	protected async variablesRequest(response: DebugProtocol.VariablesResponse, args: DebugProtocol.VariablesArguments, request?: DebugProtocol.Request): Promise<void> {
		this.variablesRequestQueue.push({args, response}, (error)=>{
			if(error){
				console.error(error.message);
			}
		});
	}

	protected setVariableRequest(response: DebugProtocol.SetVariableResponse, args: DebugProtocol.SetVariableArguments): void {
		/*if (args.variablesReference) {
			const v = this._variableHandles.get(args.variablesReference);
		} else {

		}*/
		const rv = this._runtime.getVariable(args.name);

		const regExp = /\d*?('(d|h|b))[0-9a-f]+/ig;

		if (rv) {
			if(rv.type.search(/^string/) !== -1){
				if(args.value.search(regExp) !== -1){ 
					this._runtime.setVariable(args.name, args.value);
				}
			}
			else {
				this._runtime.setVariable(args.name, args.value);
			}
			response.body = this.convertFromRuntime(rv);
		}

		this.sendResponse(response);
	}

	protected continueRequest(response: DebugProtocol.ContinueResponse, args: DebugProtocol.ContinueArguments): void {
		this._runtime.continue();
		this.sendResponse(response);
	}

	protected nextRequest(response: DebugProtocol.NextResponse, args: DebugProtocol.NextArguments): void {
		this._runtime.step();
		this.sendResponse(response);
	}

	protected stepInTargetsRequest(response: DebugProtocol.StepInTargetsResponse, args: DebugProtocol.StepInTargetsArguments) {
		const targets = this._runtime.getStepInTargets(args.frameId);
		response.body = {
			targets: targets.map(t => {
				return { id: t.id, label: t.label };
			})
		};
		this.sendResponse(response);
	}

	protected stepInRequest(response: DebugProtocol.StepInResponse, args: DebugProtocol.StepInArguments): void {
		this._runtime.stepIn(args.targetId);
		this.sendResponse(response);
	}

	protected stepOutRequest(response: DebugProtocol.StepOutResponse, args: DebugProtocol.StepOutArguments): void {
		this._runtime.stepOut();
		this.sendResponse(response);
	}

	protected async evaluateRequest(response: DebugProtocol.EvaluateResponse, args: DebugProtocol.EvaluateArguments): Promise<void> {

		let reply: string | undefined;
		let rv: RuntimeVariable | undefined;

		switch (args.context) {
			case 'repl':
			case 'hover':
			case 'variables':
			case 'watch':
				rv = this._runtime.getVariable(args.expression);

				if(!rv)
					rv = await this._runtime.fetchVariable(args.expression);
				break;
		}

		if (rv) {
			const v = this.convertFromRuntime(rv);
			response.body = {
				result: v.value,
				type: v.type,
				variablesReference: v.variablesReference,
				presentationHint: v.presentationHint
			};
		} else {
			response.body = {
				result: reply ? reply : `evaluate(context: '${args.context}', '${args.expression}')`,
				variablesReference: 0
			};
		}

		this.sendResponse(response);
	}

	protected setExpressionRequest(response: DebugProtocol.SetExpressionResponse, args: DebugProtocol.SetExpressionArguments): void {

		if (args.expression.startsWith('$')) {
			const rv = this._runtime.getVariable(args.expression.substring(1));
			if (rv) {
				rv.value = this.convertToRuntime(args.value);
				response.body = this.convertFromRuntime(rv);
				this.sendResponse(response);
			} else {
				this.sendErrorResponse(response, {
					id: 1002,
					format: `variable '{lexpr}' not found`,
					variables: { lexpr: args.expression },
					showUser: true
				});
			}
		} else {
			this.sendErrorResponse(response, {
				id: 1003,
				format: `'{lexpr}' not an assignable expression`,
				variables: { lexpr: args.expression },
				showUser: true
			});
		}
	}

	protected dataBreakpointInfoRequest(response: DebugProtocol.DataBreakpointInfoResponse, args: DebugProtocol.DataBreakpointInfoArguments): void {

		response.body = {
            dataId: null,
            description: "cannot break on data access",
            accessTypes: undefined,
            canPersist: false
        };

		if (args.variablesReference) {
			const v = this._variableHandles.get(args.variablesReference);
			response.body.dataId = v + '.' + args.name;
		} else {
			response.body.dataId = args.name;
		}
		response.body.description = args.name;
		response.body.accessTypes = [ "write" ]; // read, readWrite
		response.body.canPersist = false;

		this.sendResponse(response);
	}

	protected async setDataBreakpointsRequest(response: DebugProtocol.SetDataBreakpointsResponse, args: DebugProtocol.SetDataBreakpointsArguments): Promise<void> {

		// clear all data breakpoints
		this._runtime.clearAllDataBreakpoints();

		response.body = {
			breakpoints: []
		};

		for (const dbp of args.breakpoints) {
			const ok = await this._runtime.setDataBreakpoint(dbp.dataId);
			if(ok){
				response.body.breakpoints.push({
					verified: true
				});
			}
			
		}

		this.sendResponse(response);
	}

	protected completionsRequest(response: DebugProtocol.CompletionsResponse, args: DebugProtocol.CompletionsArguments): void {

		response.body = {
			targets: [
				{
					label: "item 10",
					sortText: "10"
				},
				{
					label: "item 1",
					sortText: "01",
					detail: "detail 1"
				},
				{
					label: "item 2",
					sortText: "02",
					detail: "detail 2"
				},
				{
					label: "array[]",
					selectionStart: 6,
					sortText: "03"
				},
				{
					label: "func(arg)",
					selectionStart: 5,
					selectionLength: 3,
					sortText: "04"
				}
			]
		};
		this.sendResponse(response);
	}

	protected cancelRequest(response: DebugProtocol.CancelResponse, args: DebugProtocol.CancelArguments) {
		if (args.requestId) {
			this._cancellationTokens.set(args.requestId, true);
		}
	}

	protected customRequest(command: string, response: DebugProtocol.Response, args: any) {
		if (command === 'toggleFormatting') {
			this._valuesInHex = ! this._valuesInHex;
			if (this._useInvalidatedEvent) {
				this.sendEvent(new InvalidatedEvent( ['variables'] ));
			}
			this.sendResponse(response);
		} else {
			super.customRequest(command, response, args);
		}
	}

	//---- helpers

	private convertToRuntime(value: string): string {

		value= value.trim();

		if (value[0] === '\'' || value[0] === '"') {
			return value.substring(1, value.length-2);
		}
		const n = parseFloat(value);
		if (!isNaN(n)) {
			return n.toString();
		}
		return value;
	}

	private convertFromRuntime(v: RuntimeVariable): DebugProtocol.Variable {

		let dapVariable: DebugProtocol.Variable = {
			name: v.name,
			value: v.value,
			type: v.type,
			variablesReference: 0,
			evaluateName: v.name
		};

		if (v.type.search(/\squeue/) !== -1 || v.type.search(/\sstruct/) !== -1) {
			v.reference ??= this._variableHandles.create(v.name);
			dapVariable.variablesReference = v.reference;
		}
		else {
			if(v.type.search(/^int/) !== -1){
				dapVariable.type = 'integer';
			}
			else if(v.type.search(/^string/) !== -1){
				dapVariable.type = 'string';
			}
		}

		return dapVariable;
	}

	private createSource(filePath: string): Source {
		return new Source(basename(filePath), filePath, undefined, undefined, 'xrun-adapter');
	}
}
<|MERGE_RESOLUTION|>--- conflicted
+++ resolved
@@ -254,13 +254,6 @@
 		this._runtime.clearBreakpoints(path);
 
 		// set and verify breakpoint locations
-<<<<<<< HEAD
-		const actualBreakpoints0 = (args.breakpoints || []).map(client_bp => {
-			const runtime_bp = this._runtime.setBreakpoint(path, client_bp.line, client_bp.hitCondition, client_bp.condition);
-			const bp: DebugProtocol.Breakpoint = new Breakpoint(runtime_bp.verified, runtime_bp.line);
-			bp.id = runtime_bp.id;
-			return bp;
-=======
 		const actualBreakpoints0 = (args.breakpoints || []).map(async client_bp => {
 			return this._runtime.setBreakPoint(path, client_bp.line, client_bp.hitCondition, client_bp.condition).then((runtime_bp) => {
 				const bp: DebugProtocol.Breakpoint = new Breakpoint(runtime_bp.verified, runtime_bp.line);
@@ -268,7 +261,6 @@
 				console.log(`Created breakpoint ${bp.id}, verified: ${bp.verified}`);
 				return bp;
 			});
->>>>>>> 224a7f2f
 		});
 
 		// force runtime process to dump stdout buffer to guarantee all breakpoints are obtained
